--- conflicted
+++ resolved
@@ -160,9 +160,7 @@
         with patch("builtins.open", open_mock, create=True):
             self.harness.charm.on.config_changed.emit()
 
-        """TODO change expected output based on config options,
-        (once config options are implemented)
-        """
+        # TODO change expected output based on config options,(once config options are implemented)
         open_mock.assert_called_with("/etc/mongod.conf", "w")
         open_mock.return_value.write.assert_has_calls([mock.call(arg) for arg in MONGO_CONF_ARGS])
 
@@ -297,19 +295,12 @@
         service_resume.assert_not_called()
 
     @patch_network_get(private_address="1.1.1.1")
-    @mock.patch("charm.service_running")
-    @mock.patch("mongoserver.MongoDB.is_ready")
-    @mock.patch("charm.MongodbOperatorCharm._open_port_tcp")
-<<<<<<< HEAD
+    @mock.patch("mongoserver.MongoDB.is_ready")
+    @mock.patch("charm.MongodbOperatorCharm._open_port_tcp")
     @mock.patch("charm.MongodbOperatorCharm._initialise_replica_set")
     @mock.patch("charm.service_running")
     def test_on_start_not_ready_defer(
         self, service_running, initialise_replica_set, _open_port_tcp, is_ready
-=======
-    @mock.patch("mongoserver.MongoDB.initialize_replica_set")
-    def test_on_start_not_ready_defer(
-        self, initialize_replica_set, _open_port_tcp, is_ready, service_running
->>>>>>> 4d3cb073
     ):
         self.harness.set_leader(True)
         service_running.return_value = True
